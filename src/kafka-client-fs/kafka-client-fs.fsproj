--- conflicted
+++ resolved
@@ -67,14 +67,11 @@
     <Compile Include="AsyncSeq.fs" />
     <Compile Include="Tcp.fs" />
     <Compile Include="Kafka.fs" />
-<<<<<<< HEAD
     <None Include="paket.references" />
     <None Include="paket.template" />
     <Compile Include="Compression.fs" />
-=======
     <Compile Include="Producer.fs" />
     <Compile Include="Consumer.fs" />
->>>>>>> 5ae72b02
   </ItemGroup>
   <ItemGroup>
     <Reference Include="mscorlib" />
